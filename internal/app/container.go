// Package app provides the application container and dependency injection system.
package app

import (
	"context"
	"fmt"
	"log/slog"

	"github.com/terrpan/polly/internal/clients"
	"github.com/terrpan/polly/internal/config"
	"github.com/terrpan/polly/internal/handlers"
	"github.com/terrpan/polly/internal/services"
	"github.com/terrpan/polly/internal/storage"
)

// Container holds all application dependencies using dependency injection pattern.
type Container struct {
	Logger *slog.Logger

	// Storage layer
	Store        storage.Store
	StateService *services.StateService

	// External service clients
	GitHubClient *clients.GitHubClient
	OpaClient    *clients.OPAClient

	// Business logic services
	CommentService  *services.CommentService
	HealthService   *services.HealthService
	CheckService    *services.CheckService
	PolicyService   *services.PolicyService
	SecurityService *services.SecurityService

<<<<<<< HEAD
	// HTTP request handlers
	WebhookHandler *handlers.WebhookHandler
	HealthHandler  *handlers.HealthHandler
=======
	// Handlers
	WebhookRouter *handlers.WebhookRouter
	HealthHandler *handlers.HealthHandler
>>>>>>> a3d594ed
}

// NewContainer initializes a new Container with all dependencies.
func NewContainer(ctx context.Context) (*Container, error) {
	c := &Container{}

	c.Logger = config.NewLogger()
	c.Logger.Info("Initializing application container")

	var err error

	// Initialize storage
	if err = c.initializeStorage(); err != nil {
		return nil, err
	}

	// Initialize clients
	if err = c.initializeClients(ctx); err != nil {
		return nil, err
	}

	// Initialize services
	c.initializeServices()

	// Initialize handlers
	if err = c.initializeHandlers(); err != nil {
		return nil, err
	}

	return c, nil
}

// initializeStorage sets up the storage layer based on configuration.
func (c *Container) initializeStorage() error {
	c.Logger.Info("Initializing storage", "type", config.AppConfig.Storage.Type)

	var err error

	c.Store, err = storage.NewStore(config.AppConfig.Storage)
	if err != nil {
		return fmt.Errorf("failed to initialize storage: %w", err)
	}

	return nil
}

// initializeClients sets up external service clients.
func (c *Container) initializeClients(ctx context.Context) error {
	// Initialize GitHub client
	if err := c.initializeGitHubClient(ctx); err != nil {
		return err
	}

	// Initialize OPA client
	if err := c.initializeOPAClient(); err != nil {
		return err
	}

	return nil
}

// initializeGitHubClient sets up GitHub authentication and client.
func (c *Container) initializeGitHubClient(ctx context.Context) error {
	switch {
	case config.IsGitHubAppConfigured():
		c.Logger.Info("Using GitHub App authentication")

		githubConfig, err := config.LoadGitHubAppConfig()
		if err != nil {
			return fmt.Errorf("failed to load GitHub App config: %w", err)
		}

		c.GitHubClient, err = clients.NewGitHubAppClient(ctx, *githubConfig)
		if err != nil {
			return fmt.Errorf("failed to create GitHub App client: %w", err)
		}
	case config.AppConfig.GitHubToken != "":
		c.Logger.Info("Using Personal Access Token authentication")

		c.GitHubClient = clients.NewGitHubClient(ctx)
		if err := c.GitHubClient.Authenticate(ctx, config.AppConfig.GitHubToken); err != nil {
			return fmt.Errorf("failed to authenticate GitHub client: %w", err)
		}
	default:
		return fmt.Errorf(
			"no GitHub authentication configured (need either GitHub App or PAT)",
		)
	}

	c.Logger.Info("GitHub client initialized")

	return nil
}

// initializeOPAClient sets up the OPA (Open Policy Agent) policy client.
// It creates a client configured to communicate with the OPA server.
func (c *Container) initializeOPAClient() error {
	var err error

	c.OpaClient, err = clients.NewOPAClient(config.AppConfig.Opa.ServerURL)
	if err != nil {
		return fmt.Errorf("failed to create OPA client: %w", err)
	}

	c.Logger.Info("OPA client initialized")

	return nil
}

// initializeServices sets up all business logic services.
// Services handle the core application logic and depend on the previously initialized clients and storage.
func (c *Container) initializeServices() {
	c.CommentService = services.NewCommentService(c.GitHubClient, c.Logger)
	c.HealthService = services.NewHealthService(c.Logger, c.OpaClient, c.Store)
	c.CheckService = services.NewCheckService(c.GitHubClient, c.Logger)
	c.PolicyService = services.NewPolicyService(c.OpaClient, c.Logger)
	c.SecurityService = services.NewSecurityService(c.GitHubClient, c.Logger)
	c.StateService = services.NewStateService(c.Store, c.Logger)

	c.Logger.Info("Services initialized",
		"comment_service", c.CommentService,
		"health_service", c.HealthService,
		"check_service", c.CheckService,
		"policy_service", c.PolicyService,
		"security_service", c.SecurityService,
	)
}

// initializeHandlers sets up HTTP request handlers.
// Handlers manage HTTP request/response processing and depend on the previously initialized services.
func (c *Container) initializeHandlers() error {
	var err error

<<<<<<< HEAD
	c.WebhookHandler, err = handlers.NewWebhookHandler(
=======
	// Initialize handlers
	c.WebhookRouter, err = handlers.NewWebhookRouter(
>>>>>>> a3d594ed
		c.Logger,
		c.CommentService,
		c.CheckService,
		c.PolicyService,
		c.SecurityService,
		c.StateService,
	)
	if err != nil {
<<<<<<< HEAD
		c.Logger.Error("Failed to create webhook handler", "error", err)
		return err
=======
		c.Logger.Error("Failed to create webhook router", "error", err)
		return nil, err
>>>>>>> a3d594ed
	}

	c.HealthHandler = handlers.NewHealthHandler(c.Logger, c.HealthService)
<<<<<<< HEAD

	c.Logger.Info(
		"Handlers initialized",
		"webhook_handler",
		c.WebhookHandler,
		"health_handler",
		c.HealthHandler,
	)

	return nil
=======
	c.Logger.Info("Handlers initialized", "webhook_router", c.WebhookRouter, "health_handler", c.HealthHandler)
	return c, nil
>>>>>>> a3d594ed
}

// Shutdown gracefully stops the container and its dependencies.
// This method provides a clean shutdown mechanism for the application.
func (c *Container) Shutdown(ctx context.Context) error {
	c.Logger.Info("Shutting down application container")

	// Perform any necessary cleanup for services or clients here
	// For example, if the GitHub client has a close method, call it

	c.Logger.Info("Application container shutdown complete")

	return nil
}<|MERGE_RESOLUTION|>--- conflicted
+++ resolved
@@ -32,15 +32,9 @@
 	PolicyService   *services.PolicyService
 	SecurityService *services.SecurityService
 
-<<<<<<< HEAD
-	// HTTP request handlers
-	WebhookHandler *handlers.WebhookHandler
-	HealthHandler  *handlers.HealthHandler
-=======
 	// Handlers
 	WebhookRouter *handlers.WebhookRouter
 	HealthHandler *handlers.HealthHandler
->>>>>>> a3d594ed
 }
 
 // NewContainer initializes a new Container with all dependencies.
@@ -174,12 +168,8 @@
 func (c *Container) initializeHandlers() error {
 	var err error
 
-<<<<<<< HEAD
-	c.WebhookHandler, err = handlers.NewWebhookHandler(
-=======
 	// Initialize handlers
 	c.WebhookRouter, err = handlers.NewWebhookRouter(
->>>>>>> a3d594ed
 		c.Logger,
 		c.CommentService,
 		c.CheckService,
@@ -188,31 +178,13 @@
 		c.StateService,
 	)
 	if err != nil {
-<<<<<<< HEAD
-		c.Logger.Error("Failed to create webhook handler", "error", err)
-		return err
-=======
 		c.Logger.Error("Failed to create webhook router", "error", err)
 		return nil, err
->>>>>>> a3d594ed
 	}
 
 	c.HealthHandler = handlers.NewHealthHandler(c.Logger, c.HealthService)
-<<<<<<< HEAD
-
-	c.Logger.Info(
-		"Handlers initialized",
-		"webhook_handler",
-		c.WebhookHandler,
-		"health_handler",
-		c.HealthHandler,
-	)
-
-	return nil
-=======
 	c.Logger.Info("Handlers initialized", "webhook_router", c.WebhookRouter, "health_handler", c.HealthHandler)
 	return c, nil
->>>>>>> a3d594ed
 }
 
 // Shutdown gracefully stops the container and its dependencies.
